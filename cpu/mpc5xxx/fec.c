/*
 * (C) Copyright 2003-2005
 * Wolfgang Denk, DENX Software Engineering, wd@denx.de.
 *
 * This file is based on mpc4200fec.c,
 * (C) Copyright Motorola, Inc., 2000
 */

#include <common.h>
#include <mpc5xxx.h>
#include <malloc.h>
#include <net.h>
#include <miiphy.h>
#include "sdma.h"
#include "fec.h"

DECLARE_GLOBAL_DATA_PTR;

/* #define DEBUG	0x28 */

#if (CONFIG_COMMANDS & CFG_CMD_NET) && defined(CONFIG_NET_MULTI) && \
	defined(CONFIG_MPC5xxx_FEC)

#if !(defined(CONFIG_MII) || (CONFIG_COMMANDS & CFG_CMD_MII))
#error "CONFIG_MII has to be defined!"
#endif

#if (DEBUG & 0x60)
static void tfifo_print(char *devname, mpc5xxx_fec_priv *fec);
static void rfifo_print(char *devname, mpc5xxx_fec_priv *fec);
#endif /* DEBUG */

#if (DEBUG & 0x40)
static uint32 local_crc32(char *string, unsigned int crc_value, int len);
#endif

typedef struct {
    uint8 data[1500];           /* actual data */
    int length;                 /* actual length */
    int used;                   /* buffer in use or not */
    uint8 head[16];             /* MAC header(6 + 6 + 2) + 2(aligned) */
} NBUF;

int fec5xxx_miiphy_read(char *devname, uint8 phyAddr, uint8 regAddr, uint16 * retVal);
int fec5xxx_miiphy_write(char *devname, uint8 phyAddr, uint8 regAddr, uint16 data);

/********************************************************************/
#if (DEBUG & 0x2)
static void mpc5xxx_fec_phydump (char *devname)
{
	uint16 phyStatus, i;
	uint8 phyAddr = CONFIG_PHY_ADDR;
	uint8 reg_mask[] = {
#if CONFIG_PHY_TYPE == 0x79c874	/* AMD Am79C874 */
		/* regs to print: 0...7, 16...19, 21, 23, 24 */
		1, 1, 1, 1,  1, 1, 1, 1,     0, 0, 0, 0,  0, 0, 0, 0,
		1, 1, 1, 1,  0, 1, 0, 1,     1, 0, 0, 0,  0, 0, 0, 0,
#else
		/* regs to print: 0...8, 16...20 */
		1, 1, 1, 1,  1, 1, 1, 1,     1, 0, 0, 0,  0, 0, 0, 0,
		1, 1, 1, 1,  1, 0, 0, 0,     0, 0, 0, 0,  0, 0, 0, 0,
#endif
	};

	for (i = 0; i < 32; i++) {
		if (reg_mask[i]) {
			miiphy_read(devname, phyAddr, i, &phyStatus);
			printf("Mii reg %d: 0x%04x\n", i, phyStatus);
		}
	}
}
#endif

/********************************************************************/
static int mpc5xxx_fec_rbd_init(mpc5xxx_fec_priv *fec)
{
	int ix;
	char *data;
	static int once = 0;

	for (ix = 0; ix < FEC_RBD_NUM; ix++) {
		if (!once) {
			data = (char *)malloc(FEC_MAX_PKT_SIZE);
			if (data == NULL) {
				printf ("RBD INIT FAILED\n");
				return -1;
			}
			fec->rbdBase[ix].dataPointer = (uint32)data;
		}
		fec->rbdBase[ix].status = FEC_RBD_EMPTY;
		fec->rbdBase[ix].dataLength = 0;
	}
	once ++;

	/*
	 * have the last RBD to close the ring
	 */
	fec->rbdBase[ix - 1].status |= FEC_RBD_WRAP;
	fec->rbdIndex = 0;

	return 0;
}

/********************************************************************/
static void mpc5xxx_fec_tbd_init(mpc5xxx_fec_priv *fec)
{
	int ix;

	for (ix = 0; ix < FEC_TBD_NUM; ix++) {
		fec->tbdBase[ix].status = 0;
	}

	/*
	 * Have the last TBD to close the ring
	 */
	fec->tbdBase[ix - 1].status |= FEC_TBD_WRAP;

	/*
	 * Initialize some indices
	 */
	fec->tbdIndex = 0;
	fec->usedTbdIndex = 0;
	fec->cleanTbdNum = FEC_TBD_NUM;
}

/********************************************************************/
static void mpc5xxx_fec_rbd_clean(mpc5xxx_fec_priv *fec, volatile FEC_RBD * pRbd)
{
	/*
	 * Reset buffer descriptor as empty
	 */
	if ((fec->rbdIndex) == (FEC_RBD_NUM - 1))
		pRbd->status = (FEC_RBD_WRAP | FEC_RBD_EMPTY);
	else
		pRbd->status = FEC_RBD_EMPTY;

	pRbd->dataLength = 0;

	/*
	 * Now, we have an empty RxBD, restart the SmartDMA receive task
	 */
	SDMA_TASK_ENABLE(FEC_RECV_TASK_NO);

	/*
	 * Increment BD count
	 */
	fec->rbdIndex = (fec->rbdIndex + 1) % FEC_RBD_NUM;
}

/********************************************************************/
static void mpc5xxx_fec_tbd_scrub(mpc5xxx_fec_priv *fec)
{
	volatile FEC_TBD *pUsedTbd;

#if (DEBUG & 0x1)
	printf ("tbd_scrub: fec->cleanTbdNum = %d, fec->usedTbdIndex = %d\n",
		fec->cleanTbdNum, fec->usedTbdIndex);
#endif

	/*
	 * process all the consumed TBDs
	 */
	while (fec->cleanTbdNum < FEC_TBD_NUM) {
		pUsedTbd = &fec->tbdBase[fec->usedTbdIndex];
		if (pUsedTbd->status & FEC_TBD_READY) {
#if (DEBUG & 0x20)
			printf("Cannot clean TBD %d, in use\n", fec->cleanTbdNum);
#endif
			return;
		}

		/*
		 * clean this buffer descriptor
		 */
		if (fec->usedTbdIndex == (FEC_TBD_NUM - 1))
			pUsedTbd->status = FEC_TBD_WRAP;
		else
			pUsedTbd->status = 0;

		/*
		 * update some indeces for a correct handling of the TBD ring
		 */
		fec->cleanTbdNum++;
		fec->usedTbdIndex = (fec->usedTbdIndex + 1) % FEC_TBD_NUM;
	}
}

/********************************************************************/
static void mpc5xxx_fec_set_hwaddr(mpc5xxx_fec_priv *fec, char *mac)
{
	uint8 currByte;			/* byte for which to compute the CRC */
	int byte;			/* loop - counter */
	int bit;			/* loop - counter */
	uint32 crc = 0xffffffff;	/* initial value */

	/*
	 * The algorithm used is the following:
	 * we loop on each of the six bytes of the provided address,
	 * and we compute the CRC by left-shifting the previous
	 * value by one position, so that each bit in the current
	 * byte of the address may contribute the calculation. If
	 * the latter and the MSB in the CRC are different, then
	 * the CRC value so computed is also ex-ored with the
	 * "polynomium generator". The current byte of the address
	 * is also shifted right by one bit at each iteration.
	 * This is because the CRC generatore in hardware is implemented
	 * as a shift-register with as many ex-ores as the radixes
	 * in the polynomium. This suggests that we represent the
	 * polynomiumm itself as a 32-bit constant.
	 */
	for (byte = 0; byte < 6; byte++) {
		currByte = mac[byte];
		for (bit = 0; bit < 8; bit++) {
			if ((currByte & 0x01) ^ (crc & 0x01)) {
				crc >>= 1;
				crc = crc ^ 0xedb88320;
			} else {
				crc >>= 1;
			}
			currByte >>= 1;
		}
	}

	crc = crc >> 26;

	/*
	 * Set individual hash table register
	 */
	if (crc >= 32) {
		fec->eth->iaddr1 = (1 << (crc - 32));
		fec->eth->iaddr2 = 0;
	} else {
		fec->eth->iaddr1 = 0;
		fec->eth->iaddr2 = (1 << crc);
	}

	/*
	 * Set physical address
	 */
	fec->eth->paddr1 = (mac[0] << 24) + (mac[1] << 16) + (mac[2] << 8) + mac[3];
	fec->eth->paddr2 = (mac[4] << 24) + (mac[5] << 16) + 0x8808;
}

/********************************************************************/
static int mpc5xxx_fec_init(struct eth_device *dev, bd_t * bis)
{
	mpc5xxx_fec_priv *fec = (mpc5xxx_fec_priv *)dev->priv;
	struct mpc5xxx_sdma *sdma = (struct mpc5xxx_sdma *)MPC5XXX_SDMA;

#if (DEBUG & 0x1)
	printf ("mpc5xxx_fec_init... Begin\n");
#endif

	/*
	 * Initialize RxBD/TxBD rings
	 */
	mpc5xxx_fec_rbd_init(fec);
	mpc5xxx_fec_tbd_init(fec);

	/*
	 * Clear FEC-Lite interrupt event register(IEVENT)
	 */
	fec->eth->ievent = 0xffffffff;

	/*
	 * Set interrupt mask register
	 */
	fec->eth->imask = 0x00000000;

	/*
	 * Set FEC-Lite receive control register(R_CNTRL):
	 */
	if (fec->xcv_type == SEVENWIRE) {
		/*
		 * Frame length=1518; 7-wire mode
		 */
		fec->eth->r_cntrl = 0x05ee0020;	/*0x05ee0000;FIXME */
	} else {
		/*
		 * Frame length=1518; MII mode;
		 */
		fec->eth->r_cntrl = 0x05ee0024;	/*0x05ee0004;FIXME */
	}

	fec->eth->x_cntrl = 0x00000000;	/* half-duplex, heartbeat disabled */
	if (fec->xcv_type != SEVENWIRE) {
		/*
		 * Set MII_SPEED = (1/(mii_speed * 2)) * System Clock
		 * and do not drop the Preamble.
		 */
		fec->eth->mii_speed = (((gd->ipb_clk >> 20) / 5) << 1);	/* No MII for 7-wire mode */
	}

	/*
	 * Set Opcode/Pause Duration Register
	 */
	fec->eth->op_pause = 0x00010020;	/*FIXME0xffff0020; */

	/*
	 * Set Rx FIFO alarm and granularity value
	 */
	fec->eth->rfifo_cntrl = 0x0c000000
				| (fec->eth->rfifo_cntrl & ~0x0f000000);
	fec->eth->rfifo_alarm = 0x0000030c;
#if (DEBUG & 0x22)
	if (fec->eth->rfifo_status & 0x00700000 ) {
		printf("mpc5xxx_fec_init() RFIFO error\n");
	}
#endif

	/*
	 * Set Tx FIFO granularity value
	 */
	fec->eth->tfifo_cntrl = 0x0c000000
				| (fec->eth->tfifo_cntrl & ~0x0f000000);
#if (DEBUG & 0x2)
	printf("tfifo_status: 0x%08x\n", fec->eth->tfifo_status);
	printf("tfifo_alarm: 0x%08x\n", fec->eth->tfifo_alarm);
#endif

	/*
	 * Set transmit fifo watermark register(X_WMRK), default = 64
	 */
	fec->eth->tfifo_alarm = 0x00000080;
	fec->eth->x_wmrk = 0x2;

	/*
	 * Set individual address filter for unicast address
	 * and set physical address registers.
	 */
	mpc5xxx_fec_set_hwaddr(fec, (char *)dev->enetaddr);

	/*
	 * Set multicast address filter
	 */
	fec->eth->gaddr1 = 0x00000000;
	fec->eth->gaddr2 = 0x00000000;

	/*
	 * Turn ON cheater FSM: ????
	 */
	fec->eth->xmit_fsm = 0x03000000;

#if defined(CONFIG_MPC5200)
	/*
	 * Turn off COMM bus prefetch in the MGT5200 BestComm. It doesn't
	 * work w/ the current receive task.
	 */
	 sdma->PtdCntrl |= 0x00000001;
#endif

	/*
	 * Set priority of different initiators
	 */
	sdma->IPR0 = 7;		/* always */
	sdma->IPR3 = 6;		/* Eth RX */
	sdma->IPR4 = 5;		/* Eth Tx */

	/*
	 * Clear SmartDMA task interrupt pending bits
	 */
	SDMA_CLEAR_IEVENT(FEC_RECV_TASK_NO);

	/*
	 * Initialize SmartDMA parameters stored in SRAM
	 */
	*(volatile int *)FEC_TBD_BASE = (int)fec->tbdBase;
	*(volatile int *)FEC_RBD_BASE = (int)fec->rbdBase;
	*(volatile int *)FEC_TBD_NEXT = (int)fec->tbdBase;
	*(volatile int *)FEC_RBD_NEXT = (int)fec->rbdBase;

	/*
	 * Enable FEC-Lite controller
	 */
	fec->eth->ecntrl |= 0x00000006;

#if (DEBUG & 0x2)
	if (fec->xcv_type != SEVENWIRE)
		mpc5xxx_fec_phydump (dev->name);
#endif

	/*
	 * Enable SmartDMA receive task
	 */
	SDMA_TASK_ENABLE(FEC_RECV_TASK_NO);

#if (DEBUG & 0x1)
	printf("mpc5xxx_fec_init... Done \n");
#endif

	return 1;
}

/********************************************************************/
static int mpc5xxx_fec_init_phy(struct eth_device *dev, bd_t * bis)
{
	mpc5xxx_fec_priv *fec = (mpc5xxx_fec_priv *)dev->priv;
	const uint8 phyAddr = CONFIG_PHY_ADDR;	/* Only one PHY */

#if (DEBUG & 0x1)
	printf ("mpc5xxx_fec_init_phy... Begin\n");
#endif

	/*
	 * Initialize GPIO pins
	 */
	if (fec->xcv_type == SEVENWIRE) {
		/*  10MBit with 7-wire operation */
#if defined(CONFIG_TOTAL5200)
		/* 7-wire and USB2 on Ethernet */
		*(vu_long *)MPC5XXX_GPS_PORT_CONFIG |= 0x00030000;
#else	/* !CONFIG_TOTAL5200 */
		/* 7-wire only */
		*(vu_long *)MPC5XXX_GPS_PORT_CONFIG |= 0x00020000;
#endif	/* CONFIG_TOTAL5200 */
	} else {
		/* 100MBit with MD operation */
		*(vu_long *)MPC5XXX_GPS_PORT_CONFIG |= 0x00050000;
	}

	/*
	 * Clear FEC-Lite interrupt event register(IEVENT)
	 */
	fec->eth->ievent = 0xffffffff;

	/*
	 * Set interrupt mask register
	 */
	fec->eth->imask = 0x00000000;

	if (fec->xcv_type != SEVENWIRE) {
		/*
		 * Set MII_SPEED = (1/(mii_speed * 2)) * System Clock
		 * and do not drop the Preamble.
		 */
		fec->eth->mii_speed = (((gd->ipb_clk >> 20) / 5) << 1);	/* No MII for 7-wire mode */
	}

	if (fec->xcv_type != SEVENWIRE) {
		/*
		 * Initialize PHY(LXT971A):
		 *
		 *   Generally, on power up, the LXT971A reads its configuration
		 *   pins to check for forced operation, If not cofigured for
		 *   forced operation, it uses auto-negotiation/parallel detection
		 *   to automatically determine line operating conditions.
		 *   If the PHY device on the other side of the link supports
		 *   auto-negotiation, the LXT971A auto-negotiates with it
		 *   using Fast Link Pulse(FLP) Bursts. If the PHY partner does not
		 *   support auto-negotiation, the LXT971A automatically detects
		 *   the presence of either link pulses(10Mbps PHY) or Idle
		 *   symbols(100Mbps) and sets its operating conditions accordingly.
		 *
		 *   When auto-negotiation is controlled by software, the following
		 *   steps are recommended.
		 *
		 * Note:
		 *   The physical address is dependent on hardware configuration.
		 *
		 */
		int timeout = 1;
		uint16 phyStatus;

		/*
		 * Reset PHY, then delay 300ns
		 */
		miiphy_write(dev->name, phyAddr, 0x0, 0x8000);
		udelay(1000);

		if (fec->xcv_type == MII10) {
			/*
			 * Force 10Base-T, FDX operation
			 */
#if (DEBUG & 0x2)
			printf("Forcing 10 Mbps ethernet link... ");
#endif
			miiphy_read(dev->name, phyAddr, 0x1, &phyStatus);
			/*
			miiphy_write(dev->name, fec, phyAddr, 0x0, 0x0100);
			*/
			miiphy_write(dev->name, phyAddr, 0x0, 0x0180);

			timeout = 20;
			do {	/* wait for link status to go down */
				udelay(10000);
				if ((timeout--) == 0) {
#if (DEBUG & 0x2)
					printf("hmmm, should not have waited...");
#endif
					break;
				}
				miiphy_read(dev->name, phyAddr, 0x1, &phyStatus);
#if (DEBUG & 0x2)
				printf("=");
#endif
			} while ((phyStatus & 0x0004));	/* !link up */

			timeout = 1000;
			do {	/* wait for link status to come back up */
				udelay(10000);
				if ((timeout--) == 0) {
					printf("failed. Link is down.\n");
					break;
				}
				miiphy_read(dev->name, phyAddr, 0x1, &phyStatus);
#if (DEBUG & 0x2)
				printf("+");
#endif
			} while (!(phyStatus & 0x0004));	/* !link up */

#if (DEBUG & 0x2)
			printf ("done.\n");
#endif
		} else {	/* MII100 */
			/*
			 * Set the auto-negotiation advertisement register bits
			 */
			miiphy_write(dev->name, phyAddr, 0x4, 0x01e1);

			/*
			 * Set MDIO bit 0.12 = 1(&& bit 0.9=1?) to enable auto-negotiation
			 */
			miiphy_write(dev->name, phyAddr, 0x0, 0x1200);

			/*
			 * Wait for AN completion
			 */
			timeout = 5000;
			do {
				udelay(1000);

				if ((timeout--) == 0) {
#if (DEBUG & 0x2)
					printf("PHY auto neg 0 failed...\n");
#endif
					return -1;
				}

				if (miiphy_read(dev->name, phyAddr, 0x1, &phyStatus) != 0) {
#if (DEBUG & 0x2)
					printf("PHY auto neg 1 failed 0x%04x...\n", phyStatus);
#endif
					return -1;
				}
			} while (!(phyStatus & 0x0004));

#if (DEBUG & 0x2)
			printf("PHY auto neg complete! \n");
#endif
		}

	}

#if (DEBUG & 0x2)
	if (fec->xcv_type != SEVENWIRE)
		mpc5xxx_fec_phydump (dev->name);
#endif


#if (DEBUG & 0x1)
	printf("mpc5xxx_fec_init_phy... Done \n");
#endif

	return 1;
}

/********************************************************************/
static void mpc5xxx_fec_halt(struct eth_device *dev)
{
#if defined(CONFIG_MPC5200)
	struct mpc5xxx_sdma *sdma = (struct mpc5xxx_sdma *)MPC5XXX_SDMA;
#endif
	mpc5xxx_fec_priv *fec = (mpc5xxx_fec_priv *)dev->priv;
	int counter = 0xffff;

#if (DEBUG & 0x2)
	if (fec->xcv_type != SEVENWIRE)
		mpc5xxx_fec_phydump (dev->name);
#endif

	/*
	 * mask FEC chip interrupts
	 */
	fec->eth->imask = 0;

	/*
	 * issue graceful stop command to the FEC transmitter if necessary
	 */
	fec->eth->x_cntrl |= 0x00000001;

	/*
	 * wait for graceful stop to register
	 */
	while ((counter--) && (!(fec->eth->ievent & 0x10000000))) ;

	/*
	 * Disable SmartDMA tasks
	 */
	SDMA_TASK_DISABLE (FEC_XMIT_TASK_NO);
	SDMA_TASK_DISABLE (FEC_RECV_TASK_NO);

#if defined(CONFIG_MPC5200)
	/*
	 * Turn on COMM bus prefetch in the MGT5200 BestComm after we're
	 * done. It doesn't work w/ the current receive task.
	 */
	 sdma->PtdCntrl &= ~0x00000001;
#endif

	/*
	 * Disable the Ethernet Controller
	 */
	fec->eth->ecntrl &= 0xfffffffd;

	/*
	 * Clear FIFO status registers
	 */
	fec->eth->rfifo_status &= 0x00700000;
	fec->eth->tfifo_status &= 0x00700000;

	fec->eth->reset_cntrl = 0x01000000;

	/*
	 * Issue a reset command to the FEC chip
	 */
	fec->eth->ecntrl |= 0x1;

	/*
	 * wait at least 16 clock cycles
	 */
	udelay(10);

#if (DEBUG & 0x3)
	printf("Ethernet task stopped\n");
#endif
}

#if (DEBUG & 0x60)
/********************************************************************/

static void tfifo_print(char *devname, mpc5xxx_fec_priv *fec)
{
	uint16 phyAddr = CONFIG_PHY_ADDR;
	uint16 phyStatus;

	if ((fec->eth->tfifo_lrf_ptr != fec->eth->tfifo_lwf_ptr)
		|| (fec->eth->tfifo_rdptr != fec->eth->tfifo_wrptr)) {

		miiphy_read(devname, phyAddr, 0x1, &phyStatus);
		printf("\nphyStatus: 0x%04x\n", phyStatus);
		printf("ecntrl:   0x%08x\n", fec->eth->ecntrl);
		printf("ievent:   0x%08x\n", fec->eth->ievent);
		printf("x_status: 0x%08x\n", fec->eth->x_status);
		printf("tfifo: status  0x%08x\n", fec->eth->tfifo_status);

		printf("       control 0x%08x\n", fec->eth->tfifo_cntrl);
		printf("       lrfp    0x%08x\n", fec->eth->tfifo_lrf_ptr);
		printf("       lwfp    0x%08x\n", fec->eth->tfifo_lwf_ptr);
		printf("       alarm   0x%08x\n", fec->eth->tfifo_alarm);
		printf("       readptr 0x%08x\n", fec->eth->tfifo_rdptr);
		printf("       writptr 0x%08x\n", fec->eth->tfifo_wrptr);
	}
}

static void rfifo_print(char *devname, mpc5xxx_fec_priv *fec)
{
	uint16 phyAddr = CONFIG_PHY_ADDR;
	uint16 phyStatus;

	if ((fec->eth->rfifo_lrf_ptr != fec->eth->rfifo_lwf_ptr)
		|| (fec->eth->rfifo_rdptr != fec->eth->rfifo_wrptr)) {

		miiphy_read(devname, phyAddr, 0x1, &phyStatus);
		printf("\nphyStatus: 0x%04x\n", phyStatus);
		printf("ecntrl:   0x%08x\n", fec->eth->ecntrl);
		printf("ievent:   0x%08x\n", fec->eth->ievent);
		printf("x_status: 0x%08x\n", fec->eth->x_status);
		printf("rfifo: status  0x%08x\n", fec->eth->rfifo_status);

		printf("       control 0x%08x\n", fec->eth->rfifo_cntrl);
		printf("       lrfp    0x%08x\n", fec->eth->rfifo_lrf_ptr);
		printf("       lwfp    0x%08x\n", fec->eth->rfifo_lwf_ptr);
		printf("       alarm   0x%08x\n", fec->eth->rfifo_alarm);
		printf("       readptr 0x%08x\n", fec->eth->rfifo_rdptr);
		printf("       writptr 0x%08x\n", fec->eth->rfifo_wrptr);
	}
}
#endif /* DEBUG */

/********************************************************************/

static int mpc5xxx_fec_send(struct eth_device *dev, volatile void *eth_data,
		int data_length)
{
	/*
	 * This routine transmits one frame.  This routine only accepts
	 * 6-byte Ethernet addresses.
	 */
	mpc5xxx_fec_priv *fec = (mpc5xxx_fec_priv *)dev->priv;
	volatile FEC_TBD *pTbd;

#if (DEBUG & 0x20)
	printf("tbd status: 0x%04x\n", fec->tbdBase[0].status);
	tfifo_print(dev->name, fec);
#endif

	/*
	 * Clear Tx BD ring at first
	 */
	mpc5xxx_fec_tbd_scrub(fec);

	/*
	 * Check for valid length of data.
	 */
	if ((data_length > 1500) || (data_length <= 0)) {
		return -1;
	}

	/*
	 * Check the number of vacant TxBDs.
	 */
	if (fec->cleanTbdNum < 1) {
#if (DEBUG & 0x20)
		printf("No available TxBDs ...\n");
#endif
		return -1;
	}

	/*
	 * Get the first TxBD to send the mac header
	 */
	pTbd = &fec->tbdBase[fec->tbdIndex];
	pTbd->dataLength = data_length;
	pTbd->dataPointer = (uint32)eth_data;
	pTbd->status |= FEC_TBD_LAST | FEC_TBD_TC | FEC_TBD_READY;
	fec->tbdIndex = (fec->tbdIndex + 1) % FEC_TBD_NUM;

#if (DEBUG & 0x100)
	printf("SDMA_TASK_ENABLE, fec->tbdIndex = %d \n", fec->tbdIndex);
#endif

	/*
	 * Kick the MII i/f
	 */
	if (fec->xcv_type != SEVENWIRE) {
		uint16 phyStatus;
		miiphy_read(dev->name, 0, 0x1, &phyStatus);
	}

	/*
	 * Enable SmartDMA transmit task
	 */

#if (DEBUG & 0x20)
	tfifo_print(dev->name, fec);
#endif
	SDMA_TASK_ENABLE (FEC_XMIT_TASK_NO);
#if (DEBUG & 0x20)
	tfifo_print(dev->name, fec);
#endif
#if (DEBUG & 0x8)
	printf( "+" );
#endif

	fec->cleanTbdNum -= 1;

#if (DEBUG & 0x129) && (DEBUG & 0x80000000)
	printf ("smartDMA ethernet Tx task enabled\n");
#endif
	/*
	 * wait until frame is sent .
	 */
	while (pTbd->status & FEC_TBD_READY) {
		udelay(10);
#if (DEBUG & 0x8)
		printf ("TDB status = %04x\n", pTbd->status);
#endif
	}

	return 0;
}


/********************************************************************/
static int mpc5xxx_fec_recv(struct eth_device *dev)
{
	/*
	 * This command pulls one frame from the card
	 */
	mpc5xxx_fec_priv *fec = (mpc5xxx_fec_priv *)dev->priv;
	volatile FEC_RBD *pRbd = &fec->rbdBase[fec->rbdIndex];
	unsigned long ievent;
	int frame_length, len = 0;
	NBUF *frame;
	uchar buff[FEC_MAX_PKT_SIZE];

#if (DEBUG & 0x1)
	printf ("mpc5xxx_fec_recv %d Start...\n", fec->rbdIndex);
#endif
#if (DEBUG & 0x8)
	printf( "-" );
#endif

	/*
	 * Check if any critical events have happened
	 */
	ievent = fec->eth->ievent;
	fec->eth->ievent = ievent;
	if (ievent & 0x20060000) {
		/* BABT, Rx/Tx FIFO errors */
		mpc5xxx_fec_halt(dev);
		mpc5xxx_fec_init(dev, NULL);
		return 0;
	}
	if (ievent & 0x80000000) {
		/* Heartbeat error */
		fec->eth->x_cntrl |= 0x00000001;
	}
	if (ievent & 0x10000000) {
		/* Graceful stop complete */
		if (fec->eth->x_cntrl & 0x00000001) {
			mpc5xxx_fec_halt(dev);
			fec->eth->x_cntrl &= ~0x00000001;
			mpc5xxx_fec_init(dev, NULL);
		}
	}

	if (!(pRbd->status & FEC_RBD_EMPTY)) {
		if ((pRbd->status & FEC_RBD_LAST) && !(pRbd->status & FEC_RBD_ERR) &&
			((pRbd->dataLength - 4) > 14)) {

			/*
			 * Get buffer address and size
			 */
			frame = (NBUF *)pRbd->dataPointer;
			frame_length = pRbd->dataLength - 4;

#if (DEBUG & 0x20)
			{
				int i;
				printf("recv data hdr:");
				for (i = 0; i < 14; i++)
					printf("%x ", *(frame->head + i));
				printf("\n");
			}
#endif
			/*
			 *  Fill the buffer and pass it to upper layers
			 */
			memcpy(buff, frame->head, 14);
			memcpy(buff + 14, frame->data, frame_length);
			NetReceive(buff, frame_length);
			len = frame_length;
		}
		/*
		 * Reset buffer descriptor as empty
		 */
		mpc5xxx_fec_rbd_clean(fec, pRbd);
	}
	SDMA_CLEAR_IEVENT (FEC_RECV_TASK_NO);
	return len;
}


/********************************************************************/
int mpc5xxx_fec_initialize(bd_t * bis)
{
	mpc5xxx_fec_priv *fec;
	struct eth_device *dev;
	char *tmp, *end;
	char env_enetaddr[6];
	int i;

	fec = (mpc5xxx_fec_priv *)malloc(sizeof(*fec));
	dev = (struct eth_device *)malloc(sizeof(*dev));
   	memset(dev, 0, sizeof *dev);

	fec->eth = (ethernet_regs *)MPC5XXX_FEC;
	fec->tbdBase = (FEC_TBD *)FEC_BD_BASE;
	fec->rbdBase = (FEC_RBD *)(FEC_BD_BASE + FEC_TBD_NUM * sizeof(FEC_TBD));
#if defined(CONFIG_CANMB)   || defined(CONFIG_HMI1001)	|| \
    defined(CONFIG_ICECUBE) || defined(CONFIG_INKA4X0)	|| \
<<<<<<< HEAD
    defined(CONFIG_MCC200)  || defined(CONFIG_MOTIONPRO)	|| \
    defined(CONFIG_O2DNT)   || defined(CONFIG_PM520)	|| \
    defined(CONFIG_TOP5200) || defined(CONFIG_TQM5200)	|| \
    defined(CONFIG_UC101)   || defined(CONFIG_V38B)
=======
    defined(CONFIG_JUPITER) || \
    defined(CONFIG_MCC200)  || defined(CONFIG_O2DNT)	|| \
    defined(CONFIG_PM520)   || defined(CONFIG_TOP5200)	|| \
    defined(CONFIG_TQM5200) || defined(CONFIG_V38B)	|| \
    defined(CONFIG_UC101)
>>>>>>> 2605e90b
# ifndef CONFIG_FEC_10MBIT
	fec->xcv_type = MII100;
# else
	fec->xcv_type = MII10;
# endif
#elif defined(CONFIG_TOTAL5200)
	fec->xcv_type = SEVENWIRE;
#else
#error fec->xcv_type not initialized.
#endif

	dev->priv = (void *)fec;
	dev->iobase = MPC5XXX_FEC;
	dev->init = mpc5xxx_fec_init;
	dev->halt = mpc5xxx_fec_halt;
	dev->send = mpc5xxx_fec_send;
	dev->recv = mpc5xxx_fec_recv;

	sprintf(dev->name, "FEC ETHERNET");
	eth_register(dev);

#if defined(CONFIG_MII) || (CONFIG_COMMANDS & CFG_CMD_MII)
	miiphy_register (dev->name,
			fec5xxx_miiphy_read, fec5xxx_miiphy_write);
#endif

	/*
	 * Try to set the mac address now. The fec mac address is
	 * a garbage after reset. When not using fec for booting
	 * the Linux fec driver will try to work with this garbage.
	 */
	tmp = getenv("ethaddr");
	if (tmp) {
		for (i=0; i<6; i++) {
			env_enetaddr[i] = tmp ? simple_strtoul(tmp, &end, 16) : 0;
			if (tmp)
				tmp = (*end) ? end+1 : end;
		}
		mpc5xxx_fec_set_hwaddr(fec, env_enetaddr);
	}

	mpc5xxx_fec_init_phy(dev, bis);

	return 1;
}

/* MII-interface related functions */
/********************************************************************/
int fec5xxx_miiphy_read(char *devname, uint8 phyAddr, uint8 regAddr, uint16 * retVal)
{
	ethernet_regs *eth = (ethernet_regs *)MPC5XXX_FEC;
	uint32 reg;		/* convenient holder for the PHY register */
	uint32 phy;		/* convenient holder for the PHY */
	int timeout = 0xffff;

	/*
	 * reading from any PHY's register is done by properly
	 * programming the FEC's MII data register.
	 */
	reg = regAddr << FEC_MII_DATA_RA_SHIFT;
	phy = phyAddr << FEC_MII_DATA_PA_SHIFT;

	eth->mii_data = (FEC_MII_DATA_ST | FEC_MII_DATA_OP_RD | FEC_MII_DATA_TA | phy | reg);

	/*
	 * wait for the related interrupt
	 */
	while ((timeout--) && (!(eth->ievent & 0x00800000))) ;

	if (timeout == 0) {
#if (DEBUG & 0x2)
		printf ("Read MDIO failed...\n");
#endif
		return -1;
	}

	/*
	 * clear mii interrupt bit
	 */
	eth->ievent = 0x00800000;

	/*
	 * it's now safe to read the PHY's register
	 */
	*retVal = (uint16) eth->mii_data;

	return 0;
}

/********************************************************************/
int fec5xxx_miiphy_write(char *devname, uint8 phyAddr, uint8 regAddr, uint16 data)
{
	ethernet_regs *eth = (ethernet_regs *)MPC5XXX_FEC;
	uint32 reg;		/* convenient holder for the PHY register */
	uint32 phy;		/* convenient holder for the PHY */
	int timeout = 0xffff;

	reg = regAddr << FEC_MII_DATA_RA_SHIFT;
	phy = phyAddr << FEC_MII_DATA_PA_SHIFT;

	eth->mii_data = (FEC_MII_DATA_ST | FEC_MII_DATA_OP_WR |
			FEC_MII_DATA_TA | phy | reg | data);

	/*
	 * wait for the MII interrupt
	 */
	while ((timeout--) && (!(eth->ievent & 0x00800000))) ;

	if (timeout == 0) {
#if (DEBUG & 0x2)
		printf ("Write MDIO failed...\n");
#endif
		return -1;
	}

	/*
	 * clear MII interrupt bit
	 */
	eth->ievent = 0x00800000;

	return 0;
}

#if (DEBUG & 0x40)
static uint32 local_crc32(char *string, unsigned int crc_value, int len)
{
	int i;
	char c;
	unsigned int crc, count;

	/*
	 * crc32 algorithm
	 */
	/*
	 * crc = 0xffffffff; * The initialized value should be 0xffffffff
	 */
	crc = crc_value;

	for (i = len; --i >= 0;) {
		c = *string++;
		for (count = 0; count < 8; count++) {
			if ((c & 0x01) ^ (crc & 0x01)) {
				crc >>= 1;
				crc = crc ^ 0xedb88320;
			} else {
				crc >>= 1;
			}
			c >>= 1;
		}
	}

	/*
	 * In big endian system, do byte swaping for crc value
	 */
	 /**/ return crc;
}
#endif	/* DEBUG */

#endif /* CONFIG_MPC5xxx_FEC */<|MERGE_RESOLUTION|>--- conflicted
+++ resolved
@@ -878,20 +878,13 @@
 	fec->eth = (ethernet_regs *)MPC5XXX_FEC;
 	fec->tbdBase = (FEC_TBD *)FEC_BD_BASE;
 	fec->rbdBase = (FEC_RBD *)(FEC_BD_BASE + FEC_TBD_NUM * sizeof(FEC_TBD));
-#if defined(CONFIG_CANMB)   || defined(CONFIG_HMI1001)	|| \
-    defined(CONFIG_ICECUBE) || defined(CONFIG_INKA4X0)	|| \
-<<<<<<< HEAD
-    defined(CONFIG_MCC200)  || defined(CONFIG_MOTIONPRO)	|| \
-    defined(CONFIG_O2DNT)   || defined(CONFIG_PM520)	|| \
-    defined(CONFIG_TOP5200) || defined(CONFIG_TQM5200)	|| \
-    defined(CONFIG_UC101)   || defined(CONFIG_V38B)
-=======
-    defined(CONFIG_JUPITER) || \
-    defined(CONFIG_MCC200)  || defined(CONFIG_O2DNT)	|| \
-    defined(CONFIG_PM520)   || defined(CONFIG_TOP5200)	|| \
-    defined(CONFIG_TQM5200) || defined(CONFIG_V38B)	|| \
-    defined(CONFIG_UC101)
->>>>>>> 2605e90b
+#if defined(CONFIG_CANMB)    || defined(CONFIG_HMI1001)	|| \
+    defined(CONFIG_ICECUBE)  || defined(CONFIG_INKA4X0)	|| \
+    defined(CONFIG_JUPITER)  || defined(CONFIG_MCC200)	|| \
+    defined(CONFIG_MOTIONPRO)|| defined(CONFIG_O2DNT)	|| \
+    defined(CONFIG_PM520)    || defined(CONFIG_TOP5200)	|| \
+    defined(CONFIG_TQM5200)  || defined(CONFIG_UC101)	|| \
+    defined(CONFIG_V38B)
 # ifndef CONFIG_FEC_10MBIT
 	fec->xcv_type = MII100;
 # else
