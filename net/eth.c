/*
 * (C) Copyright 2001-2004
 * Wolfgang Denk, DENX Software Engineering, wd@denx.de.
 *
 * See file CREDITS for list of people who contributed to this
 * project.
 *
 * This program is free software; you can redistribute it and/or
 * modify it under the terms of the GNU General Public License as
 * published by the Free Software Foundation; either version 2 of
 * the License, or (at your option) any later version.
 *
 * This program is distributed in the hope that it will be useful,
 * but WITHOUT ANY WARRANTY; without even the implied warranty of
 * MERCHANTABILITY or FITNESS FOR A PARTICULAR PURPOSE.  See the
 * GNU General Public License for more details.
 *
 * You should have received a copy of the GNU General Public License
 * along with this program; if not, write to the Free Software
 * Foundation, Inc., 59 Temple Place, Suite 330, Boston,
 * MA 02111-1307 USA
 */

#include <common.h>
#include <command.h>
#include <net.h>
#include <miiphy.h>

#if (CONFIG_COMMANDS & CFG_CMD_NET) && defined(CONFIG_NET_MULTI)

#ifdef CFG_GT_6426x
extern int gt6426x_eth_initialize(bd_t *bis);
#endif

extern int au1x00_enet_initialize(bd_t*);
extern int dc21x4x_initialize(bd_t*);
extern int e1000_initialize(bd_t*);
extern int eepro100_initialize(bd_t*);
extern int eth_3com_initialize(bd_t*);
extern int fec_initialize(bd_t*);
extern int inca_switch_initialize(bd_t*);
extern int mpc5xxx_fec_initialize(bd_t*);
extern int mpc8220_fec_initialize(bd_t*);
extern int mv6436x_eth_initialize(bd_t *);
extern int mv6446x_eth_initialize(bd_t *);
extern int natsemi_initialize(bd_t*);
extern int ns8382x_initialize(bd_t*);
extern int pcnet_initialize(bd_t*);
extern int plb2800_eth_initialize(bd_t*);
extern int ppc_4xx_eth_initialize(bd_t *);
extern int rtl8139_initialize(bd_t*);
extern int rtl8169_initialize(bd_t*);
extern int scc_initialize(bd_t*);
extern int skge_initialize(bd_t*);
extern int tsec_initialize(bd_t*, int, char *);
extern int npe_initialize(bd_t *);
extern int uec_initialize(int);
<<<<<<< HEAD
extern int bfin_EMAC_initialize(bd_t *);
=======
extern int atstk1000_eth_initialize(bd_t *);
>>>>>>> 8e687518

static struct eth_device *eth_devices, *eth_current;

struct eth_device *eth_get_dev(void)
{
	return eth_current;
}

struct eth_device *eth_get_dev_by_name(char *devname)
{
	struct eth_device *dev, *target_dev;

	if (!eth_devices)
		return NULL;

	dev = eth_devices;
	target_dev = NULL;
	do {
		if (strcmp(devname, dev->name) == 0) {
			target_dev = dev;
			break;
		}
		dev = dev->next;
	} while (dev != eth_devices);

	return target_dev;
}

int eth_get_dev_index (void)
{
	struct eth_device *dev;
	int num = 0;

	if (!eth_devices) {
		return (-1);
	}

	for (dev = eth_devices; dev; dev = dev->next) {
		if (dev == eth_current)
			break;
		++num;
	}

	if (dev) {
		return (num);
	}

	return (0);
}

int eth_register(struct eth_device* dev)
{
	struct eth_device *d;

	if (!eth_devices) {
		eth_current = eth_devices = dev;
#ifdef CONFIG_NET_MULTI
		/* update current ethernet name */
		{
			char *act = getenv("ethact");
			if (act == NULL || strcmp(act, eth_current->name) != 0)
				setenv("ethact", eth_current->name);
		}
#endif
	} else {
		for (d=eth_devices; d->next!=eth_devices; d=d->next);
		d->next = dev;
	}

	dev->state = ETH_STATE_INIT;
	dev->next  = eth_devices;

	return 0;
}

int eth_initialize(bd_t *bis)
{
	char enetvar[32], env_enetaddr[6];
	int i, eth_number = 0;
	char *tmp, *end;

	eth_devices = NULL;
	eth_current = NULL;

#if defined(CONFIG_MII) || (CONFIG_COMMANDS & CFG_CMD_MII)
	miiphy_init();
#endif

#if defined(CONFIG_DB64360) || defined(CONFIG_CPCI750)
	mv6436x_eth_initialize(bis);
#endif
#if defined(CONFIG_DB64460) || defined(CONFIG_P3Mx)
	mv6446x_eth_initialize(bis);
#endif
#if defined(CONFIG_4xx) && !defined(CONFIG_IOP480) && !defined(CONFIG_AP1000)
	ppc_4xx_eth_initialize(bis);
#endif
#ifdef CONFIG_INCA_IP_SWITCH
	inca_switch_initialize(bis);
#endif
#ifdef CONFIG_PLB2800_ETHER
	plb2800_eth_initialize(bis);
#endif
#ifdef SCC_ENET
	scc_initialize(bis);
#endif
#if defined(CONFIG_MPC5xxx_FEC)
	mpc5xxx_fec_initialize(bis);
#endif
#if defined(CONFIG_MPC8220_FEC)
	mpc8220_fec_initialize(bis);
#endif
#if defined(CONFIG_SK98)
	skge_initialize(bis);
#endif
#if defined(CONFIG_MPC85XX_TSEC1)
	tsec_initialize(bis, 0, CONFIG_MPC85XX_TSEC1_NAME);
#elif defined(CONFIG_MPC83XX_TSEC1)
	tsec_initialize(bis, 0, CONFIG_MPC83XX_TSEC1_NAME);
#endif
#if defined(CONFIG_MPC85XX_TSEC2)
	tsec_initialize(bis, 1, CONFIG_MPC85XX_TSEC2_NAME);
#elif defined(CONFIG_MPC83XX_TSEC2)
	tsec_initialize(bis, 1, CONFIG_MPC83XX_TSEC2_NAME);
#endif
#if defined(CONFIG_MPC85XX_FEC)
	tsec_initialize(bis, 2, CONFIG_MPC85XX_FEC_NAME);
#else
#    if defined(CONFIG_MPC85XX_TSEC3)
	tsec_initialize(bis, 2, CONFIG_MPC85XX_TSEC3_NAME);
#    elif defined(CONFIG_MPC83XX_TSEC3)
	tsec_initialize(bis, 2, CONFIG_MPC83XX_TSEC3_NAME);
#    endif
#    if defined(CONFIG_MPC85XX_TSEC4)
	tsec_initialize(bis, 3, CONFIG_MPC85XX_TSEC4_NAME);
#    elif defined(CONFIG_MPC83XX_TSEC4)
	tsec_initialize(bis, 3, CONFIG_MPC83XX_TSEC4_NAME);
#    endif
#endif
#if defined(CONFIG_UEC_ETH1)
	uec_initialize(0);
#endif
#if defined(CONFIG_UEC_ETH2)
	uec_initialize(1);
#endif
#if defined(CONFIG_MPC86XX_TSEC1)
       tsec_initialize(bis, 0, CONFIG_MPC86XX_TSEC1_NAME);
#endif

#if defined(CONFIG_MPC86XX_TSEC2)
       tsec_initialize(bis, 1, CONFIG_MPC86XX_TSEC2_NAME);
#endif

#if defined(CONFIG_MPC86XX_TSEC3)
       tsec_initialize(bis, 2, CONFIG_MPC86XX_TSEC3_NAME);
#endif

#if defined(CONFIG_MPC86XX_TSEC4)
       tsec_initialize(bis, 3, CONFIG_MPC86XX_TSEC4_NAME);
#endif

#if defined(FEC_ENET) || defined(CONFIG_ETHER_ON_FCC)
	fec_initialize(bis);
#endif
#if defined(CONFIG_AU1X00)
	au1x00_enet_initialize(bis);
#endif
#if defined(CONFIG_IXP4XX_NPE)
	npe_initialize(bis);
#endif
#ifdef CONFIG_E1000
	e1000_initialize(bis);
#endif
#ifdef CONFIG_EEPRO100
	eepro100_initialize(bis);
#endif
#ifdef CONFIG_TULIP
	dc21x4x_initialize(bis);
#endif
#ifdef CONFIG_3COM
	eth_3com_initialize(bis);
#endif
#ifdef CONFIG_PCNET
	pcnet_initialize(bis);
#endif
#ifdef CFG_GT_6426x
	gt6426x_eth_initialize(bis);
#endif
#ifdef CONFIG_NATSEMI
	natsemi_initialize(bis);
#endif
#ifdef CONFIG_NS8382X
	ns8382x_initialize(bis);
#endif
#if defined(CONFIG_RTL8139)
	rtl8139_initialize(bis);
#endif
#if defined(CONFIG_RTL8169)
	rtl8169_initialize(bis);
#endif
<<<<<<< HEAD
#if defined(CONFIG_BF537)
	bfin_EMAC_initialize(bis);
=======
#if defined(CONFIG_ATSTK1000)
	atstk1000_eth_initialize(bis);
>>>>>>> 8e687518
#endif

	if (!eth_devices) {
		puts ("No ethernet found.\n");
	} else {
		struct eth_device *dev = eth_devices;
		char *ethprime = getenv ("ethprime");

		do {
			if (eth_number)
				puts (", ");

			printf("%s", dev->name);

			if (ethprime && strcmp (dev->name, ethprime) == 0) {
				eth_current = dev;
				puts (" [PRIME]");
			}

			sprintf(enetvar, eth_number ? "eth%daddr" : "ethaddr", eth_number);
			tmp = getenv (enetvar);

			for (i=0; i<6; i++) {
				env_enetaddr[i] = tmp ? simple_strtoul(tmp, &end, 16) : 0;
				if (tmp)
					tmp = (*end) ? end+1 : end;
			}

			if (memcmp(env_enetaddr, "\0\0\0\0\0\0", 6)) {
				if (memcmp(dev->enetaddr, "\0\0\0\0\0\0", 6) &&
				    memcmp(dev->enetaddr, env_enetaddr, 6))
				{
					printf ("\nWarning: %s MAC addresses don't match:\n",
						dev->name);
					printf ("Address in SROM is         "
					       "%02X:%02X:%02X:%02X:%02X:%02X\n",
					       dev->enetaddr[0], dev->enetaddr[1],
					       dev->enetaddr[2], dev->enetaddr[3],
					       dev->enetaddr[4], dev->enetaddr[5]);
					printf ("Address in environment is  "
					       "%02X:%02X:%02X:%02X:%02X:%02X\n",
					       env_enetaddr[0], env_enetaddr[1],
					       env_enetaddr[2], env_enetaddr[3],
					       env_enetaddr[4], env_enetaddr[5]);
				}

				memcpy(dev->enetaddr, env_enetaddr, 6);
			}

			eth_number++;
			dev = dev->next;
		} while(dev != eth_devices);

#ifdef CONFIG_NET_MULTI
		/* update current ethernet name */
		if (eth_current) {
			char *act = getenv("ethact");
			if (act == NULL || strcmp(act, eth_current->name) != 0)
				setenv("ethact", eth_current->name);
		} else
			setenv("ethact", NULL);
#endif

		putc ('\n');
	}

	return eth_number;
}

void eth_set_enetaddr(int num, char *addr) {
	struct eth_device *dev;
	unsigned char enetaddr[6];
	char *end;
	int i;

	debug ("eth_set_enetaddr(num=%d, addr=%s)\n", num, addr);

	if (!eth_devices)
		return;

	for (i=0; i<6; i++) {
		enetaddr[i] = addr ? simple_strtoul(addr, &end, 16) : 0;
		if (addr)
			addr = (*end) ? end+1 : end;
	}

	dev = eth_devices;
	while(num-- > 0) {
		dev = dev->next;

		if (dev == eth_devices)
			return;
	}

	debug ( "Setting new HW address on %s\n"
		"New Address is             %02X:%02X:%02X:%02X:%02X:%02X\n",
		dev->name,
		enetaddr[0], enetaddr[1],
		enetaddr[2], enetaddr[3],
		enetaddr[4], enetaddr[5]);

	memcpy(dev->enetaddr, enetaddr, 6);
}

int eth_init(bd_t *bis)
{
	struct eth_device* old_current;

	if (!eth_current)
		return 0;

	old_current = eth_current;
	do {
		debug ("Trying %s\n", eth_current->name);

		if (eth_current->init(eth_current, bis)) {
			eth_current->state = ETH_STATE_ACTIVE;

			return 1;
		}
		debug  ("FAIL\n");

		eth_try_another(0);
	} while (old_current != eth_current);

	return 0;
}

void eth_halt(void)
{
	if (!eth_current)
		return;

	eth_current->halt(eth_current);

	eth_current->state = ETH_STATE_PASSIVE;
}

int eth_send(volatile void *packet, int length)
{
	if (!eth_current)
		return -1;

	return eth_current->send(eth_current, packet, length);
}

int eth_rx(void)
{
	if (!eth_current)
		return -1;

	return eth_current->recv(eth_current);
}

void eth_try_another(int first_restart)
{
	static struct eth_device *first_failed = NULL;

	if (!eth_current)
		return;

	if (first_restart) {
		first_failed = eth_current;
	}

	eth_current = eth_current->next;

#ifdef CONFIG_NET_MULTI
	/* update current ethernet name */
	{
		char *act = getenv("ethact");
		if (act == NULL || strcmp(act, eth_current->name) != 0)
			setenv("ethact", eth_current->name);
	}
#endif

	if (first_failed == eth_current) {
		NetRestartWrap = 1;
	}
}

#ifdef CONFIG_NET_MULTI
void eth_set_current(void)
{
	char *act;
	struct eth_device* old_current;

	if (!eth_current)	/* XXX no current */
		return;

	act = getenv("ethact");
	if (act != NULL) {
		old_current = eth_current;
		do {
			if (strcmp(eth_current->name, act) == 0)
				return;
			eth_current = eth_current->next;
		} while (old_current != eth_current);
	}

	setenv("ethact", eth_current->name);
}
#endif

char *eth_get_name (void)
{
	return (eth_current ? eth_current->name : "unknown");
}
#elif (CONFIG_COMMANDS & CFG_CMD_NET) && !defined(CONFIG_NET_MULTI)

extern int at91rm9200_miiphy_initialize(bd_t *bis);
extern int emac4xx_miiphy_initialize(bd_t *bis);
extern int mcf52x2_miiphy_initialize(bd_t *bis);
extern int ns7520_miiphy_initialize(bd_t *bis);

int eth_initialize(bd_t *bis)
{
#if defined(CONFIG_MII) || (CONFIG_COMMANDS & CFG_CMD_MII)
	miiphy_init();
#endif

#if defined(CONFIG_AT91RM9200)
	at91rm9200_miiphy_initialize(bis);
#endif
#if defined(CONFIG_4xx) && !defined(CONFIG_IOP480) \
	&& !defined(CONFIG_AP1000) && !defined(CONFIG_405)
	emac4xx_miiphy_initialize(bis);
#endif
#if defined(CONFIG_MCF52x2)
	mcf52x2_miiphy_initialize(bis);
#endif
#if defined(CONFIG_NETARM)
	ns7520_miiphy_initialize(bis);
#endif
	return 0;
}
#endif<|MERGE_RESOLUTION|>--- conflicted
+++ resolved
@@ -55,11 +55,8 @@
 extern int tsec_initialize(bd_t*, int, char *);
 extern int npe_initialize(bd_t *);
 extern int uec_initialize(int);
-<<<<<<< HEAD
 extern int bfin_EMAC_initialize(bd_t *);
-=======
 extern int atstk1000_eth_initialize(bd_t *);
->>>>>>> 8e687518
 
 static struct eth_device *eth_devices, *eth_current;
 
@@ -260,13 +257,11 @@
 #if defined(CONFIG_RTL8169)
 	rtl8169_initialize(bis);
 #endif
-<<<<<<< HEAD
 #if defined(CONFIG_BF537)
 	bfin_EMAC_initialize(bis);
-=======
+#endif
 #if defined(CONFIG_ATSTK1000)
 	atstk1000_eth_initialize(bis);
->>>>>>> 8e687518
 #endif
 
 	if (!eth_devices) {
