/*
 * Copyright (C) 2013 Samsung Electronics
 * Sanghee Kim <sh0130.kim@samsung.com>
 * Piotr Wilczek <p.wilczek@samsung.com>
 *
 * Configuation settings for the SAMSUNG TRATS2 (EXYNOS4412) board.
 *
 * SPDX-License-Identifier:	GPL-2.0+
 */

#ifndef __CONFIG_TRATS2_H
#define __CONFIG_TRATS2_H

#include <configs/exynos4-dt.h>

#define CONFIG_SYS_PROMPT	"Trats2 # "	/* Monitor Command Prompt */

#undef CONFIG_DEFAULT_DEVICE_TREE
#define CONFIG_DEFAULT_DEVICE_TREE	exynos4412-trats2

#define CONFIG_TIZEN			/* TIZEN lib */

#define CONFIG_SYS_L2CACHE_OFF
#ifndef CONFIG_SYS_L2CACHE_OFF
#define CONFIG_SYS_L2_PL310
#define CONFIG_SYS_PL310_BASE	0x10502000
#endif

/* TRATS2 has 4 banks of DRAM */
#define CONFIG_NR_DRAM_BANKS		4
#define CONFIG_SYS_SDRAM_BASE		0x40000000
#define PHYS_SDRAM_1			CONFIG_SYS_SDRAM_BASE
#define SDRAM_BANK_SIZE			(256 << 20)	/* 256 MB */
/* memtest works on */
#define CONFIG_SYS_MEMTEST_START	CONFIG_SYS_SDRAM_BASE
#define CONFIG_SYS_MEMTEST_END		(CONFIG_SYS_SDRAM_BASE + 0x5E00000)
#define CONFIG_SYS_LOAD_ADDR		(CONFIG_SYS_SDRAM_BASE + 0x3E00000)

#define CONFIG_SYS_TEXT_BASE		0x43e00000

#include <linux/sizes.h>
/* Size of malloc() pool */
#define CONFIG_SYS_MALLOC_LEN		(CONFIG_ENV_SIZE + (80 * SZ_1M))

/* select serial console configuration */
#define CONFIG_SERIAL2
#define CONFIG_BAUDRATE			115200

/* Console configuration */
#define CONFIG_SYS_CONSOLE_INFO_QUIET
#define CONFIG_SYS_CONSOLE_IS_IN_ENV

#define CONFIG_BOOTARGS			"Please use defined boot"
#define CONFIG_BOOTCOMMAND		"run mmcboot"
#define CONFIG_DEFAULT_CONSOLE		"console=ttySAC1,115200n8\0"

#define CONFIG_SYS_INIT_SP_ADDR	(CONFIG_SYS_LOAD_ADDR \
					- GENERATED_GBL_DATA_SIZE)

#define CONFIG_SYS_MEM_TOP_HIDE	(1 << 20)	/* ram console */

#define CONFIG_SYS_MONITOR_BASE	0x00000000

#define CONFIG_ENV_IS_IN_MMC
#define CONFIG_SYS_MMC_ENV_DEV		CONFIG_MMC_DEFAULT_DEV
#define CONFIG_ENV_SIZE			4096
#define CONFIG_ENV_OFFSET		((32 - 4) << 10) /* 32KiB - 4KiB */

#define CONFIG_ENV_OVERWRITE

#define CONFIG_ENV_VARS_UBOOT_CONFIG
#define CONFIG_ENV_VARS_UBOOT_RUNTIME_CONFIG

/* Tizen - partitions definitions */
#define PARTS_CSA		"csa-mmc"
#define PARTS_BOOT		"boot"
#define PARTS_QBOOT		"qboot"
#define PARTS_CSC		"csc"
#define PARTS_ROOT		"platform"
#define PARTS_DATA		"data"
#define PARTS_UMS		"ums"

#define PARTS_DEFAULT \
	"uuid_disk=${uuid_gpt_disk};" \
	"name="PARTS_CSA",start=5MiB,size=8MiB,uuid=${uuid_gpt_"PARTS_CSA"};" \
	"name="PARTS_BOOT",size=60MiB,uuid=${uuid_gpt_"PARTS_BOOT"};" \
	"name="PARTS_QBOOT",size=100MiB,uuid=${uuid_gpt_"PARTS_QBOOT"};" \
	"name="PARTS_CSC",size=150MiB,uuid=${uuid_gpt_"PARTS_CSC"};" \
	"name="PARTS_ROOT",size=1536MiB,uuid=${uuid_gpt_"PARTS_ROOT"};" \
	"name="PARTS_DATA",size=3000MiB,uuid=${uuid_gpt_"PARTS_DATA"};" \
	"name="PARTS_UMS",size=-,uuid=${uuid_gpt_"PARTS_UMS"}\0" \

#define CONFIG_DFU_ALT \
	"u-boot mmc 80 800;" \
	"uImage ext4 0 2;" \
	"modem.bin ext4 0 2;" \
	"exynos4412-trats2.dtb ext4 0 2;" \
	""PARTS_CSA" part 0 1;" \
	""PARTS_BOOT" part 0 2;" \
	""PARTS_QBOOT" part 0 3;" \
	""PARTS_CSC" part 0 4;" \
	""PARTS_ROOT" part 0 5;" \
	""PARTS_DATA" part 0 6;" \
	""PARTS_UMS" part 0 7;" \
	"params.bin mmc 0x38 0x8\0"

#define CONFIG_EXTRA_ENV_SETTINGS \
	"bootk=" \
		"run loaduimage;" \
		"if run loaddtb; then " \
			"bootm 0x40007FC0 - ${fdtaddr};" \
		"fi;" \
		"bootm 0x40007FC0;\0" \
	"updatemmc=" \
		"mmc boot 0 1 1 1; mmc write 0x42008000 0 0x200;" \
		"mmc boot 0 1 1 0\0" \
	"updatebackup=" \
		"mmc boot 0 1 1 2; mmc write 0x42100000 0 0x200;" \
		" mmc boot 0 1 1 0\0" \
	"updatebootb=" \
		"mmc read 0x51000000 0x80 0x200; run updatebackup\0" \
	"updateuboot=" \
		"mmc write 0x50000000 0x80 0x400\0" \
	"mmcboot=" \
		"setenv bootargs root=/dev/mmcblk${mmcdev}p${mmcrootpart} " \
		"${lpj} rootwait ${console} ${meminfo} ${opts} ${lcdinfo}; " \
		"run bootk\0" \
	"bootchart=set opts init=/sbin/bootchartd; run bootcmd\0" \
	"boottrace=setenv opts initcall_debug; run bootcmd\0" \
	"verify=n\0" \
	"rootfstype=ext4\0" \
	"console=" CONFIG_DEFAULT_CONSOLE \
	"kernelname=uImage\0" \
	"loaduimage=ext4load mmc ${mmcdev}:${mmcbootpart} 0x40007FC0 " \
		"${kernelname}\0" \
	"loaddtb=ext4load mmc ${mmcdev}:${mmcbootpart} ${fdtaddr} " \
		"${fdtfile}\0" \
	"mmcdev=" __stringify(CONFIG_MMC_DEFAULT_DEV) "\0" \
	"mmcbootpart=2\0" \
	"mmcrootpart=5\0" \
	"opts=always_resume=1\0" \
	"partitions=" PARTS_DEFAULT \
	"dfu_alt_info=" CONFIG_DFU_ALT \
	"uartpath=ap\0" \
	"usbpath=ap\0" \
	"consoleon=set console console=ttySAC2,115200n8; save; reset\0" \
	"consoleoff=set console console=ram; save; reset\0" \
	"spladdr=0x40000100\0" \
	"splsize=0x200\0" \
	"splfile=falcon.bin\0" \
	"spl_export=" \
		   "setexpr spl_imgsize ${splsize} + 8 ;" \
		   "setenv spl_imgsize 0x${spl_imgsize};" \
		   "setexpr spl_imgaddr ${spladdr} - 8 ;" \
		   "setexpr spl_addr_tmp ${spladdr} - 4 ;" \
		   "mw.b ${spl_imgaddr} 0x00 ${spl_imgsize};run loaduimage;" \
		   "setenv bootargs root=/dev/mmcblk${mmcdev}p${mmcrootpart} " \
		   "${lpj} rootwait ${console} ${meminfo} ${opts} ${lcdinfo};" \
		   "spl export atags 0x40007FC0;" \
		   "crc32 ${spladdr} ${splsize} ${spl_imgaddr};" \
		   "mw.l ${spl_addr_tmp} ${splsize};" \
		   "ext4write mmc ${mmcdev}:${mmcbootpart}" \
		   " /${splfile} ${spl_imgaddr} ${spl_imgsize};" \
		   "setenv spl_imgsize;" \
		   "setenv spl_imgaddr;" \
		   "setenv spl_addr_tmp;\0" \
	"fdtaddr=40800000\0" \

<<<<<<< HEAD
=======
/*
 * Miscellaneous configurable options
 */
#define CONFIG_SYS_LONGHELP			/* undef to save memory */
#define CONFIG_SYS_PROMPT	"Trats2 # "	/* Monitor Command Prompt */
#define CONFIG_SYS_CBSIZE	256		/* Console I/O Buffer Size */
#define CONFIG_SYS_PBSIZE	384		/* Print Buffer Size */
#define CONFIG_SYS_MAXARGS	32		/* max number of command args */

/* Boot Argument Buffer Size */
#define CONFIG_SYS_BARGSIZE		CONFIG_SYS_CBSIZE

/* memtest works on */
#define CONFIG_SYS_MEMTEST_START	CONFIG_SYS_SDRAM_BASE
#define CONFIG_SYS_MEMTEST_END		(CONFIG_SYS_SDRAM_BASE + 0x5000000)
#define CONFIG_SYS_LOAD_ADDR		(CONFIG_SYS_SDRAM_BASE + 0x4800000)

#define CONFIG_SYS_INIT_SP_ADDR		(CONFIG_SYS_LOAD_ADDR \
					- GENERATED_GBL_DATA_SIZE)

/* valid baudrates */
#define CONFIG_SYS_BAUDRATE_TABLE	{ 9600, 19200, 38400, 57600, 115200 }

#define CONFIG_SYS_MONITOR_BASE		0x00000000

/*-----------------------------------------------------------------------
 * FLASH and environment organization
 */

#define CONFIG_SYS_MONITOR_LEN		(256 << 10)	/* Reserve 2 sectors */

#define CONFIG_ENV_IS_IN_MMC
#define CONFIG_SYS_MMC_ENV_DEV		CONFIG_MMC_DEFAULT_DEV
#define CONFIG_ENV_SIZE			4096
#define CONFIG_ENV_OFFSET		((32 - 4) << 10) /* 32KiB - 4KiB */
#define CONFIG_EFI_PARTITION
#define CONFIG_PARTITION_UUIDS
#define CONFIG_RANDOM_UUID

#define CONFIG_BOARD_EARLY_INIT_F

>>>>>>> 04d2f0a9
/* I2C */
#include <asm/arch/gpio.h>

#define CONFIG_CMD_I2C

#define CONFIG_SYS_I2C
#define CONFIG_SYS_I2C_S3C24X0
#define CONFIG_SYS_I2C_S3C24X0_SPEED	100000
#define CONFIG_SYS_I2C_S3C24X0_SLAVE	0
#define CONFIG_MAX_I2C_NUM		8
#define CONFIG_SYS_I2C_SOFT
#define CONFIG_SYS_I2C_SOFT_SPEED	50000
#define CONFIG_SYS_I2C_SOFT_SLAVE	0x00
#define I2C_SOFT_DECLARATIONS2
#define CONFIG_SYS_I2C_SOFT_SPEED_2     50000
#define CONFIG_SYS_I2C_SOFT_SLAVE_2     0x00
#define CONFIG_SOFT_I2C_READ_REPEATED_START
#define CONFIG_SYS_I2C_INIT_BOARD

#ifndef __ASSEMBLY__
int get_soft_i2c_scl_pin(void);
int get_soft_i2c_sda_pin(void);
#endif
#define CONFIG_SOFT_I2C_GPIO_SCL	get_soft_i2c_scl_pin()
#define CONFIG_SOFT_I2C_GPIO_SDA	get_soft_i2c_sda_pin()

/* POWER */
#define CONFIG_POWER
#define CONFIG_POWER_I2C
#define CONFIG_POWER_MAX77686
#define CONFIG_POWER_PMIC_MAX77693
#define CONFIG_POWER_MUIC_MAX77693
#define CONFIG_POWER_FG_MAX77693
#define CONFIG_POWER_BATTERY_TRATS2

/* Security subsystem - enable hw_rand() */
#define CONFIG_EXYNOS_ACE_SHA
#define CONFIG_LIB_HW_RAND

/* Common misc for Samsung */
#define CONFIG_MISC_COMMON

#define CONFIG_MISC_INIT_R

/* Download menu - Samsung common */
#define CONFIG_LCD_MENU
#define CONFIG_LCD_MENU_BOARD

/* Download menu - definitions for check keys */
#ifndef __ASSEMBLY__
#include <power/max77686_pmic.h>

#define KEY_PWR_PMIC_NAME		"MAX77686_PMIC"
#define KEY_PWR_STATUS_REG		MAX77686_REG_PMIC_STATUS1
#define KEY_PWR_STATUS_MASK		(1 << 0)
#define KEY_PWR_INTERRUPT_REG		MAX77686_REG_PMIC_INT1
#define KEY_PWR_INTERRUPT_MASK		(1 << 1)

#define KEY_VOL_UP_GPIO			exynos4x12_gpio_get(2, x2, 2)
#define KEY_VOL_DOWN_GPIO		exynos4x12_gpio_get(2, x3, 3)
#endif /* __ASSEMBLY__ */

/* LCD console */
#define LCD_BPP                 LCD_COLOR16
#define CONFIG_SYS_WHITE_ON_BLACK

/* LCD */
#define CONFIG_EXYNOS_FB
#define CONFIG_LCD
#define CONFIG_CMD_BMP
#define CONFIG_BMP_16BPP
#define CONFIG_FB_ADDR		0x52504000
#define CONFIG_S6E8AX0
#define CONFIG_EXYNOS_MIPI_DSIM
#define CONFIG_VIDEO_BMP_GZIP
#define CONFIG_SYS_VIDEO_LOGO_MAX_SIZE ((500 * 160 * 4) + 54)

#define LCD_XRES	720
#define LCD_YRES	1280

#endif	/* __CONFIG_H */<|MERGE_RESOLUTION|>--- conflicted
+++ resolved
@@ -166,50 +166,9 @@
 		   "setenv spl_addr_tmp;\0" \
 	"fdtaddr=40800000\0" \
 
-<<<<<<< HEAD
-=======
-/*
- * Miscellaneous configurable options
- */
-#define CONFIG_SYS_LONGHELP			/* undef to save memory */
-#define CONFIG_SYS_PROMPT	"Trats2 # "	/* Monitor Command Prompt */
-#define CONFIG_SYS_CBSIZE	256		/* Console I/O Buffer Size */
-#define CONFIG_SYS_PBSIZE	384		/* Print Buffer Size */
-#define CONFIG_SYS_MAXARGS	32		/* max number of command args */
-
-/* Boot Argument Buffer Size */
-#define CONFIG_SYS_BARGSIZE		CONFIG_SYS_CBSIZE
-
-/* memtest works on */
-#define CONFIG_SYS_MEMTEST_START	CONFIG_SYS_SDRAM_BASE
-#define CONFIG_SYS_MEMTEST_END		(CONFIG_SYS_SDRAM_BASE + 0x5000000)
-#define CONFIG_SYS_LOAD_ADDR		(CONFIG_SYS_SDRAM_BASE + 0x4800000)
-
-#define CONFIG_SYS_INIT_SP_ADDR		(CONFIG_SYS_LOAD_ADDR \
-					- GENERATED_GBL_DATA_SIZE)
-
-/* valid baudrates */
-#define CONFIG_SYS_BAUDRATE_TABLE	{ 9600, 19200, 38400, 57600, 115200 }
-
-#define CONFIG_SYS_MONITOR_BASE		0x00000000
-
-/*-----------------------------------------------------------------------
- * FLASH and environment organization
- */
-
-#define CONFIG_SYS_MONITOR_LEN		(256 << 10)	/* Reserve 2 sectors */
-
-#define CONFIG_ENV_IS_IN_MMC
-#define CONFIG_SYS_MMC_ENV_DEV		CONFIG_MMC_DEFAULT_DEV
-#define CONFIG_ENV_SIZE			4096
-#define CONFIG_ENV_OFFSET		((32 - 4) << 10) /* 32KiB - 4KiB */
-#define CONFIG_EFI_PARTITION
-#define CONFIG_PARTITION_UUIDS
+/* GPT */
 #define CONFIG_RANDOM_UUID
 
-#define CONFIG_BOARD_EARLY_INIT_F
-
->>>>>>> 04d2f0a9
 /* I2C */
 #include <asm/arch/gpio.h>
 
